<<<<<<< HEAD
# 🎯 속담 게임 - AI 난이도 분석 시스템

## 📋 프로젝트 개요
한국 속담의 난이도를 AI 모델로 자동 분석하고, 게임에서 사용할 점수를 부여하는 FastAPI 기반 백엔드 시스템입니다.

### 🎮 주요 기능
- **AI 난이도 분석**: jhgan/ko-sroberta-multitask 모델을 사용한 속담 난이도 자동 분석
- **3단계 점수 시스템**: 1점(쉬움), 2점(보통), 3점(어려움)
- **고성능 캐싱**: 메모리 기반 분석 결과 캐싱으로 빠른 응답
- **배치 처리**: 전체 속담 사전 분석 및 백그라운드 처리
- **RESTful API**: FastAPI 기반의 완전한 API 서버

## 🏗️ 시스템 아키텍처
```
├── app/                        # FastAPI 애플리케이션
│   ├── main.py                # 서버 메인 파일
│   ├── core/                  # 핵심 설정
│   │   └── config.py         # 설정 관리
│   ├── includes/              # 핵심 모듈
│   │   ├── analyzer.py       # AI 난이도 분석기
│   │   ├── dbconn.py        # 데이터베이스 연결
│   │   └── utils.py         # 유틸리티 함수
│   ├── routers/               # API 라우터
│   │   ├── proverbs.py      # 속담 조회 API
│   │   ├── analysis.py      # 난이도 분석 API
│   │   └── game.py          # 게임 API
│   └── schemas/               # Pydantic 모델
│       └── proverb.py       # API 스키마 정의
├── templates/                 # HTML 템플릿
├── static/                    # 정적 파일
├── requirements.txt           # Python 패키지
└── database/                  # 데이터베이스 관련
```

## 🚀 빠른 시작

### 1. 환경 설정
```bash
# 가상환경 활성화
venv\Scripts\activate  # Windows
source venv/bin/activate  # Linux/Mac

# 의존성 설치 (이미 설치됨)
pip install -r requirements.txt
```

### 2. 데이터베이스 설정
- **MySQL 서버**: localhost:3306
- **데이터베이스**: proverb_game
- **사용자**: root / 비밀번호: 0000
- **테이블**: proverb (id, question, answer, hint)

### 3. 서버 실행
```bash
# 방법 1: 자동 실행 스크립트 (권장)
python start_server.py

# 방법 2: uvicorn 직접 실행
uvicorn app.main:app --host 0.0.0.0 --port 8001 --reload
```

### 4. 서버 확인
- **홈페이지**: http://localhost:8001
- **API 문서**: http://localhost:8001/docs
- **헬스 체크**: http://localhost:8001/health

## 📚 API 사용법

### 🔍 속담 조회
```bash
# 속담 목록 조회
GET /api/v1/proverbs?page=1&limit=10

# 개별 속담 조회
GET /api/v1/proverbs/1

# 랜덤 속담 조회
GET /api/v1/proverbs/random?difficulty=1

# 속담 검색
GET /api/v1/proverbs/search?q=가는
```

### 🤖 난이도 분석
```bash
# 개별 분석
POST /api/v1/analysis/single
{
  "proverb_id": 1,
  "force_refresh": false
}

# 배치 분석
POST /api/v1/analysis/batch
{
  "proverb_ids": [1, 2, 3],
  "force_refresh": false
}

# 전체 사전 분석 (백그라운드)
POST /api/v1/analysis/preload

# 캐시 상태 조회
GET /api/v1/analysis/cache
```

### 🎮 게임 API
```bash
# 문제 출제
GET /api/v1/game/question?difficulty=1

# 정답 확인
POST /api/v1/game/answer
{
  "proverb_id": 1,
  "user_answer": "오는 말이 곱다"
}

# 게임 통계
GET /api/v1/game/stats
```

## 🧪 테스트

### 구성 테스트
```bash
# FastAPI 서버 구성 확인
python quick_server_test.py
```

### API 테스트
```bash
# 전체 API 엔드포인트 테스트
python test_api.py
```

### 개별 모듈 테스트
```bash
# 전체 시스템 통합 테스트
python test_system.py

# 점수 확인
python check_scores.py --id 1           # 개별 속담
python check_scores.py --batch 5        # 5개 배치
python check_scores.py                  # 전체 속담
```

## 🔧 기술 스택

### Backend
- **FastAPI**: 고성능 웹 프레임워크
- **Pydantic**: 데이터 검증 및 직렬화
- **Uvicorn**: ASGI 서버

### AI/ML
- **jhgan/ko-sroberta-multitask**: 한국어 문장 임베딩 모델
- **Transformers**: Hugging Face 모델 로딩
- **PyTorch**: 딥러닝 프레임워크

### Database
- **MySQL**: 속담 데이터 저장
- **SQLAlchemy**: ORM
- **mysql-connector-python**: MySQL 드라이버

### DevOps
- **Docker**: 컨테이너화 (선택사항)
- **Conda**: 가상환경 관리
- **pytest**: 테스트 프레임워크

## 📊 성능 특징

- **캐싱**: 메모리 기반 분석 결과 캐싱으로 **0.001초** 응답
- **배치 처리**: 16개씩 묶어서 처리하여 메모리 효율성 확보
- **비동기 처리**: FastAPI의 비동기 기능으로 동시 요청 처리
- **백그라운드 작업**: 전체 속담 사전 분석을 백그라운드에서 실행

## 🎯 사용 시나리오

### 게임 개발자
1. **문제 출제**: `/api/v1/game/question`으로 난이도별 문제 조회
2. **정답 확인**: `/api/v1/game/answer`로 사용자 답안 검증
3. **점수 계산**: 난이도에 따른 자동 점수 부여 (1-3점)

### 데이터 분석가
1. **통계 조회**: `/api/v1/game/stats`로 전체 난이도 분포 확인
2. **배치 분석**: `/api/v1/analysis/batch`로 대량 속담 분석
3. **결과 내보내기**: 분석 결과를 JSON/CSV로 내보내기

## 🛠️ 개발 가이드

### 새로운 API 추가
1. `app/schemas/proverb.py`에 Pydantic 모델 정의
2. `app/routers/`에 라우터 파일 생성
3. `app/main.py`에 라우터 등록

### 설정 변경
- `app/core/config.py`: 모델 경로, DB 정보 등
- 환경변수 또는 파일 직접 수정

### 디버깅
- 로그 레벨: `logging.INFO`
- 개발 모드: `--reload` 플래그 사용
- API 문서: `/docs`에서 실시간 테스트
=======
# 🎯 속담 게임 (Proverb Guessing Game) v1.1

## 📖 프로젝트 개요
한국 전통 속담의 앞부분을 보고 뒷부분을 맞추는 **60초 제한시간 웹 게임**입니다.  
AI 기반의 **자동 난이도 측정**과 **의미적 유사도 정답 판별** 시스템으로 공정하고 재미있는 게임 경험을 제공합니다.

## ✨ 주요 기능 완전 가이드

### 🎮 **게임 시스템**
- **60초 타이머**: 실시간 카운트다운과 시각적 진행바
- **3단계 난이도**: AI가 자동으로 속담 난이도를 분석 (쉬움/보통/어려움)
- **적응형 정답 판별**: 답안 길이에 따른 유사도 임계값 (55%~85%)
- **실시간 점수**: 정답 시 즉시 점수 반영 및 애니메이션

### 💡 **힌트 시스템** (3가지 방식)
1. **직접 요청**: 힌트 버튼 클릭
2. **자동 표시**: 10초 경과 시 자동 힌트
3. **오답 후**: 1회 틀린 후 자동 힌트
- 💰 **점수 패널티**: 힌트 사용 시 점수 50% 감점

### 📊 **점수 시스템**
- 🟢 **쉬움**: 100점 (기본) → 50점 (힌트 사용)
- 🟡 **보통**: 200점 (기본) → 100점 (힌트 사용)  
- 🔴 **어려움**: 300점 (기본) → 150점 (힌트 사용)

### 🏆 **랭킹 시스템**
- 실시간 점수 저장 및 순위 표시
- 상위 5명 미리보기 (메인 페이지)
- 전체 랭킹 페이지 (100명까지)

### 🎨 **사용자 인터페이스**
- **모달 기반 피드백**: 정답/오답을 모달창으로 표시 (자동 닫힘)
- **화면 내 힌트**: alert 창 대신 게임 화면에 직접 표시
- **반응형 디자인**: 모바일/데스크톱 모두 지원
- **애니메이션**: 점수 획득, 힌트 표시 등 부드러운 전환 효과

## 🏗️ 프로젝트 구조 상세 분석

```
guess_proverb/
├── 📁 app/                           # 🔥 메인 애플리케이션
│   ├── 📁 core/
│   │   └── config.py                 # ⚙️ 전역 설정 (DB, API, 모델 설정)
│   ├── 📁 includes/
│   │   ├── analyzer.py               # 🧠 AI 난이도 분석기 (ProverbDifficultyAnalyzer)
│   │   ├── dbconn.py                 # 💾 데이터베이스 연결 관리자
│   │   ├── utils.py                  # 🔧 유틸리티 함수들
│   │   └── 📁 proverb_models/        # 🤖 AI 모델 캐시 디렉토리
│   │       └── cache/                # 다운로드된 BERT 모델 저장소
│   ├── main.py                       # 🚀 FastAPI 메인 서버 (Lazy Loading 적용)
│   └── main_backup.py                # 🔄 백업 파일
├── 📁 services/                      # 🧪 독립 실행 가능한 테스트 서비스
│   ├── 📁 difficulty/
│   │   └── check_scores.py           # 📊 난이도 측정 테스트 도구
│   └── 📁 similarity/
│       └── similarity_check.py       # 🔍 유사도 측정 테스트 도구
├── 📁 database/                      # 🗄️ 데이터베이스 스키마
│   ├── proverb.sql                   # 속담 데이터 테이블 (id, question, answer, hint)
│   └── user.sql                      # 사용자 랭킹 테이블 (username, score, created_at)
├── 📁 static/                        # 🎨 웹 정적 파일
│   ├── 📁 css/
│   │   ├── index.css                 # 게임 페이지 스타일
│   │   └── main.css                  # 메인 페이지 스타일
│   └── 📁 js/
│       ├── index.js                  # 🎮 게임 로직 (542줄)
│       ├── main.js                   # 🏠 메인 페이지 로직
│       └── rankings.js               # 🏆 랭킹 페이지 로직
├── 📁 templates/                     # 📄 HTML 템플릿 (Jinja2)
│   ├── layout.html                   # 공통 레이아웃
│   ├── main.html                     # 🏠 시작 페이지
│   ├── index.html                    # 🎮 게임 페이지
│   └── rankings.html                 # 🏆 랭킹 페이지
├── 📁 logs/                          # 📋 로그 파일 디렉토리
├── requirements.txt                  # 📦 Python 의존성 목록 (64개 패키지)
└── run_game.py                       # ▶️ 게임 실행 스크립트
```

## 🔧 핵심 기능별 코드 위치

### 🎮 **게임 엔진** 
| 기능 | 파일 위치 | 설명 |
|------|-----------|------|
| 게임 세션 관리 | `app/main.py` (라인 70-103) | GameSession 클래스 |
| 타이머 시스템 | `static/js/index.js` (라인 88-95) | 60초 카운트다운 |
| 정답 제출 처리 | `app/main.py` (라인 349-507) | 유사도 측정 및 점수 계산 |
| 모달 시스템 | `static/js/index.js` (라인 412-446) | 결과 표시 모달 |

### 🧠 **AI 시스템**
| 기능 | 파일 위치 | 설명 |
|------|-----------|------|
| 난이도 분석 | `app/includes/analyzer.py` | ProverbDifficultyAnalyzer 클래스 |
| 유사도 측정 | `app/main.py` (라인 192-224) | KR-SBERT 기반 코사인 유사도 |
| 적응형 임계값 | `app/main.py` (라인 174-190) | 답안 길이별 임계값 설정 |

### 💡 **힌트 시스템**
| 기능 | 파일 위치 | 설명 |
|------|-----------|------|
| 화면 힌트 표시 | `static/js/index.js` (라인 214-225) | displayHint 함수 |
| 자동 힌트 타이머 | `static/js/index.js` (라인 85-89) | 10초 후 자동 실행 |
| 힌트 API | `app/main.py` (라인 509-535) | 힌트 요청 처리 |

### 🏆 **랭킹 시스템**
| 기능 | 파일 위치 | 설명 |
|------|-----------|------|
| 랭킹 저장 | `app/main.py` (라인 634-666) | MySQL 직접 연결 |
| 랭킹 조회 | `app/main.py` (라인 668-711) | 상위 N명 조회 |
| 랭킹 UI | `static/js/rankings.js` | 랭킹 테이블 렌더링 |

## 🚀 빠른 시작 가이드

### 1️⃣ **환경 설정**
```bash
# 1. conda 환경 활성화 (Python 3.10)
conda activate aa

# 2. 프로젝트 클론 및 이동
cd guess_proverb

# 3. 의존성 설치 (약 2-3분 소요)
pip install -r requirements.txt
```

### 2️⃣ **데이터베이스 설정**
```sql
-- MySQL에서 실행
CREATE DATABASE proverb_game CHARACTER SET utf8mb4 COLLATE utf8mb4_unicode_ci;
USE proverb_game;

-- 테이블 생성
SOURCE database/proverb.sql;    -- 속담 데이터 테이블
SOURCE database/user.sql;       -- 사용자 랭킹 테이블
```

### 3️⃣ **게임 실행**
```bash
# 🎯 추천: 간편 실행 스크립트
python run_game.py

# 🔧 또는 직접 실행 (개발 모드)
cd app
uvicorn main:app --host 127.0.0.1 --port 8080 --reload
```

### 4️⃣ **접속 및 플레이**
- 🏠 **메인 페이지**: http://127.0.0.1:8080/
- 🎮 **게임 플레이**: http://127.0.0.1:8080/game
- 🏆 **랭킹 보기**: http://127.0.0.1:8080/rankings
- 📖 **API 문서**: http://127.0.0.1:8080/docs

## 🎯 게임 플레이 가이드

### 📋 **게임 규칙**
1. **시작**: "게임 시작" 버튼 클릭
2. **입력**: 속담 뒷부분을 텍스트 입력창에 작성
3. **제출**: "확인" 버튼 클릭 또는 Enter 키
4. **결과**: 모달창으로 정답/오답 확인 (자동 닫힘)
5. **힌트**: 필요시 "힌트" 버튼 클릭 (점수 50% 감점)
6. **종료**: 60초 후 자동 종료 또는 문제 소진

### 🏅 **점수 최적화 전략**
- ⚡ **속도**: 빠른 답변으로 더 많은 문제 도전
- 🧠 **정확도**: 힌트 없이 정답 맞추기
- 🎯 **난이도**: 어려운 문제일수록 높은 점수

### 🔄 **게임 흐름**
```
메인 페이지 → 게임 시작 → 문제 출제 → 답안 입력 → 결과 확인 → 다음 문제
     ↓                                        ↓
랭킹 확인 ← 게임 종료 ← 시간 만료/문제 소진 ← 힌트 요청 (선택)
```

## 🛠️ 기술 스택 상세

### 🖥️ **Backend (서버 기술)**
- **FastAPI 0.104+**: 
  - 🚀 Python 기반의 현대적인 고성능 웹 API 프레임워크
  - 자동 API 문서 생성, 타입 힌팅 지원, 비동기 처리 최적화
  - Django보다 3-5배 빠른 성능, Express.js와 유사한 속도

- **Python 3.10**: 
  - 🐍 메인 개발 언어, AI/ML 생태계가 풍부한 언어
  - 데이터 처리, 웹 개발, AI 모델 통합에 최적화된 언어
  - 패턴 매칭, 더 나은 오류 메시지 등 최신 기능 활용

- **MySQL 8.4.6**: 
  - 🗄️ 세계에서 가장 널리 사용되는 오픈소스 관계형 데이터베이스
  - 속담 데이터와 사용자 랭킹 정보를 안전하고 효율적으로 저장

- **PyTorch 2.8.0+cpu**: 
  - 🧠 Meta(Facebook)에서 개발한 딥러닝 프레임워크
  - AI 모델 실행과 텐서 연산을 위한 핵심 엔진
  - CPU 최적화 버전으로 CUDA GPU 없이도 효율적 실행 가능
  - sentence-transformers와 BERT 모델 구동을 위한 백엔드 엔진

- **Uvicorn**: 
  - ⚡ Python ASGI 서버, FastAPI 애플리케이션을 실제로 실행하는 서버
  - 높은 동시성과 빠른 응답 속도 제공

### 🤖 **AI/ML 스택 (인공지능 기술)**
- **KR-SBERT**: 
  - 🇰🇷 `snunlp/KR-SBERT-V40K-klueNLI-augSTS` - 서울대에서 개발한 한국어 특화 BERT 모델
  - 한국어 문장의 의미를 벡터로 변환하여 유사도를 정확하게 측정
  - 40,000개의 한국어 어휘로 훈련되어 속담 같은 관용 표현도 잘 이해

- **sentence-transformers**: 
  - 📐 문장을 수치 벡터로 변환하고 유사도를 계산하는 라이브러리
  - 코사인 유사도를 통해 사용자 답안과 정답의 의미적 유사성 측정

- **transformers**: 
  - 🤗 Hugging Face에서 개발한 최신 자연어처리 모델 라이브러리
  - BERT, GPT 등 사전 훈련된 모델을 쉽게 사용할 수 있게 해주는 도구

- **scikit-learn**: 
  - 📊 Python의 대표적인 머신러닝 라이브러리
  - 데이터 전처리, 모델 평가 등 ML 작업에 필요한 유틸리티 제공

- **numpy**: 
  - 🔢 Python 과학 계산의 기초가 되는 수치 연산 라이브러리
  - 벡터와 행렬 연산을 빠르게 처리하여 AI 모델 성능 최적화

### 🎨 **Frontend (사용자 인터페이스)**
- **HTML5**: 
  - 📄 웹 페이지의 구조와 내용을 정의하는 최신 마크업 언어
  - 시맨틱 태그로 검색엔진과 스크린리더에 친화적인 구조 구현

- **CSS3**: 
  - 🎨 웹 페이지의 디자인과 레이아웃을 담당하는 스타일시트 언어
  - Grid, Flexbox로 반응형 레이아웃, CSS Animation으로 부드러운 사용자 경험 구현

- **JavaScript ES6+**: 
  - ⚙️ 웹 페이지의 동적 기능을 구현하는 프로그래밍 언어
  - 게임 로직, 타이머, 실시간 점수 업데이트 등 인터랙티브 기능 담당

- **jQuery 3.6**: 
  - 🔧 JavaScript 라이브러리, DOM 조작과 AJAX 통신을 간편하게 처리
  - 크로스 브라우저 호환성 보장, 복잡한 JavaScript 코드를 간단하게 작성

- **Jinja2**: 
  - 🔄 Python용 템플릿 엔진, 서버에서 동적으로 HTML을 생성
  - 사용자별 맞춤 페이지와 데이터를 HTML에 삽입하는 역할

### 🔧 **개발 도구 및 라이브러리**
- **mysql-connector-python**: MySQL 데이터베이스와 Python 연결
- **pydantic**: 데이터 검증 및 타입 안전성 보장
- **python-multipart**: 파일 업로드 및 폼 데이터 처리
- **jinja2**: HTML 템플릿 렌더링
- **python-dotenv**: 환경 변수 관리

### 📦 **패키지 관리**
- **pip**: Python 패키지 설치 및 관리 (requirements.txt)
- **conda**: Python 환경 관리 (가상 환경 생성)

## 📊 API 문서 완전 가이드

### 🎮 **게임 관련 API**

#### `POST /api/game/start`
게임 세션을 시작합니다.
```json
// Request Body
{}

// Response
{
  "success": true,
  "game_id": "game_1640995200_1234",
  "question": {
    "question_id": 1,
    "question_text": "가는 말이 고와야",
    "difficulty_level": 2,
    "difficulty_name": "보통"
  },
  "game_info": {
    "time_limit": 60,
    "remaining_time": 60,
    "current_score": 0,
    "questions_answered": 0
  }
}
```

#### `POST /api/game/answer`
정답을 제출합니다.
```json
// Request Body
{
  "answer": "오는 말도 곱다",
  "game_id": "game_1640995200_1234",
  "question_id": 1
}

// Response (정답)
{
  "success": true,
  "correct": true,
  "score_earned": 200,
  "similarity": 0.95,
  "message": "정답입니다! (+200점)",
  "next_question": { /* 다음 문제 정보 */ },
  "game_info": { /* 업데이트된 게임 정보 */ }
}

// Response (오답)
{
  "success": true,
  "correct": false,
  "similarity": 0.65,
  "message": "오답입니다. (유사도: 65%)",
  "show_hint": true,
  "hint": "예의와 관련된 속담입니다.",
  "wrong_count": 1,
  "game_info": { /* 게임 정보 */ }
}
```

#### `POST /api/game/hint`
힌트를 요청합니다.
```json
// Request Body
{
  "game_id": "game_1640995200_1234",
  "question_id": 1
}

// Response
{
  "success": true,
  "hint": "예의와 관련된 속담입니다.",
  "message": "힌트를 사용했습니다. 정답 시 점수가 절반으로 줄어듭니다."
}
```

### 🏆 **랭킹 관련 API**

#### `POST /api/ranking/save`
랭킹을 저장합니다.
```json
// Request Body
{
  "username": "플레이어1",
  "score": 1500
}

// Response
{
  "success": true,
  "message": "플레이어1님의 점수 1500점이 랭킹에 저장되었습니다."
}
```

#### `GET /api/ranking/list?limit=10`
랭킹 목록을 조회합니다.
```json
// Response
{
  "success": true,
  "rankings": [
    {
      "rank": 1,
      "username": "플레이어1",
      "score": 1500,
      "created_at": "2024-01-15 14:30:25"
    }
  ]
}
```

## 🧪 테스트 및 디버깅

### 🔍 **개별 서비스 테스트**
```bash
# 난이도 분석 테스트
python services/difficulty/check_scores.py --id 1     # 특정 속담
python services/difficulty/check_scores.py --batch 10 # 첫 10개
python services/difficulty/check_scores.py            # 전체 분석

# 유사도 측정 테스트
python services/similarity/similarity_check.py
```

### 📋 **로그 확인**
```bash
# 서버 실행 로그
tail -f logs/app.log

# 난이도 분석 로그  
tail -f logs/difficulty_service.log
```

### 🐛 **일반적인 문제 해결**

#### 1. **AI 모델 로딩 오류**
```bash
# 증상: 첫 게임 시작 시 오래 걸리거나 오류
# 해결: 모델 수동 다운로드
python -c "from sentence_transformers import SentenceTransformer; SentenceTransformer('snunlp/KR-SBERT-V40K-klueNLI-augSTS')"
```

#### 2. **데이터베이스 연결 실패**
```bash
# 증상: 500 Internal Server Error
# 확인사항:
# 1. MySQL 서버 실행 상태
# 2. app/core/config.py의 DB 설정
# 3. 데이터베이스 및 테이블 존재 여부
```

#### 3. **메모리 부족**
```python
# app/core/config.py에서 배치 크기 조정
BATCH_SIZE = 4  # 기본값 16에서 줄이기
```

## ⚙️ 설정 가이드

### 🗄️ **데이터베이스 설정**
`app/core/config.py` 파일에서 수정:
```python
# 데이터베이스 연결 정보
DB_HOST = "localhost"          # MySQL 서버 주소
DB_PORT = 3306                 # MySQL 포트
DB_USER = "root"               # 사용자명
DB_PASSWORD = "root1234"       # 비밀번호
DB_NAME = "proverb_game"       # 데이터베이스명
```

### 🤖 **AI 모델 설정**
```python
# 모델 관련 설정
MODEL_NAME = "snunlp/KR-SBERT-V40K-klueNLI-augSTS"  # 사용할 모델
MODEL_CACHE_DIR = "app/includes/proverb_models/cache/"  # 모델 캐시 경로
BATCH_SIZE = 16                # 배치 크기 (GPU 기준)
MAX_SEQ_LENGTH = 512           # 최대 시퀀스 길이
```

### 🌐 **서버 설정**
```python
# API 서버 설정
API_HOST = "127.0.0.1"         # 서버 주소
API_PORT = 8080                # 서버 포트
API_RELOAD = True              # 개발 모드 (자동 리로드)
```

## 📈 성능 최적화

### 🚀 **Lazy Loading 시스템**
- AI 모델은 첫 게임 시작 시에만 로드
- 서버 시작 시간 대폭 단축 (30초 → 3초)
- 메모리 효율성 개선

### 💾 **캐싱 전략**
- 모델 파일 로컬 캐싱
- 난이도 분석 결과 DB 캐싱
- 정적 파일 브라우저 캐싱

### ⚡ **성능 지표**
- 게임 시작: ~2초 (모델 로딩 시 ~10초)
- 정답 처리: ~200ms
- 힌트 요청: ~100ms
- 랭킹 조회: ~50ms

## 🔒 보안 고려사항

### 🛡️ **입력 검증**
- SQL Injection 방지: 매개변수화 쿼리 사용
- XSS 방지: HTML 이스케이프 처리
- 입력 길이 제한: 답안 60자, 사용자명 20자

### 🔐 **세션 관리**
- 게임 세션 메모리 기반 관리
- 세션 만료 시간: 게임 종료 후 자동 정리
- 동시 접속자 제한 없음 (확장 가능)

## 🤝 기여하기

### 📝 **개발 가이드라인**
1. **코드 스타일**: PEP 8 준수
2. **커밋 메시지**: 한글로 명확하게 작성
3. **브랜치 전략**: feature/기능명 형태
4. **테스트**: 새 기능 추가 시 테스트 코드 작성

### 🔧 **개발 환경 설정**
```bash
# 개발 브랜치 생성
git checkout -b feature/새기능

# 개발 모드 실행
cd app
uvicorn main:app --reload --host 127.0.0.1 --port 8080

# 테스트 실행
python -m pytest tests/
```

## 📋 향후 개발 계획

### 🎯 **v1.2 계획**
- [ ] 카테고리별 속담 분류
- [ ] 음성 인식 입력
- [ ] 모바일 앱 버전



### 🐛 **버그 리포트**
Issues 탭에서 다음 정보와 함께 제보해주세요:
- 운영체제 및 브라우저 정보
- 발생한 오류 메시지
- 재현 방법
- 스크린샷 (필요시)

### 💡 **기능 제안**
새로운 기능 아이디어가 있으시면 언제든 제안해주세요!

---

## 📊 프로젝트 통계
- **총 코드 라인**: ~2,000줄
- **Python 파일**: 8개
- **JavaScript 파일**: 3개 (총 600+줄)
- **HTML 템플릿**: 4개
- **CSS 파일**: 2개
- **API 엔드포인트**: 8개
- **AI 모델**: 1개 (KR-SBERT)
- **개발 기간**: 지속적 업데이트

**🎯 현재 버전: v1.1** | **📅 최종 업데이트: 2025년**

---
*이 프로젝트는 교육 목적으로 개발되었으며, 한국 전통 속담의 아름다움을 현대적인 기술로 전달하고자 합니다.* 🇰🇷✨
>>>>>>> 838d175d
<|MERGE_RESOLUTION|>--- conflicted
+++ resolved
@@ -1,213 +1,16 @@
-<<<<<<< HEAD
-# 🎯 속담 게임 - AI 난이도 분석 시스템
-
-## 📋 프로젝트 개요
-한국 속담의 난이도를 AI 모델로 자동 분석하고, 게임에서 사용할 점수를 부여하는 FastAPI 기반 백엔드 시스템입니다.
-
-### 🎮 주요 기능
-- **AI 난이도 분석**: jhgan/ko-sroberta-multitask 모델을 사용한 속담 난이도 자동 분석
+# 🎯 속담 게임 (Proverb Guessing Game) v1.2
+
+## 📖 프로젝트 개요
+한국 전통 속담의 앞부분을 보고 뒷부분을 맞추는 **60초 제한시간 웹 게임**입니다.  
+AI 기반의 **자동 난이도 측정**과 **의미적 유사도 정답 판별** 시스템으로 공정하고 재미있는 게임 경험을 제공합니다.
+
+### 🎯 특별한 AI 난이도 분석 시스템
+이 게임의 핵심은 **jhgan/ko-sroberta-multitask 모델**을 활용한 고도의 난이도 분석 시스템입니다:
+- **하이브리드 분석**: 언어학적 특성(80%) + AI 모델 분석(20%)
+- **사용 빈도 중심**: 일상적 사용 빈도를 기준으로 한 정확한 난이도 측정
 - **3단계 점수 시스템**: 1점(쉬움), 2점(보통), 3점(어려움)
 - **고성능 캐싱**: 메모리 기반 분석 결과 캐싱으로 빠른 응답
 - **배치 처리**: 전체 속담 사전 분석 및 백그라운드 처리
-- **RESTful API**: FastAPI 기반의 완전한 API 서버
-
-## 🏗️ 시스템 아키텍처
-```
-├── app/                        # FastAPI 애플리케이션
-│   ├── main.py                # 서버 메인 파일
-│   ├── core/                  # 핵심 설정
-│   │   └── config.py         # 설정 관리
-│   ├── includes/              # 핵심 모듈
-│   │   ├── analyzer.py       # AI 난이도 분석기
-│   │   ├── dbconn.py        # 데이터베이스 연결
-│   │   └── utils.py         # 유틸리티 함수
-│   ├── routers/               # API 라우터
-│   │   ├── proverbs.py      # 속담 조회 API
-│   │   ├── analysis.py      # 난이도 분석 API
-│   │   └── game.py          # 게임 API
-│   └── schemas/               # Pydantic 모델
-│       └── proverb.py       # API 스키마 정의
-├── templates/                 # HTML 템플릿
-├── static/                    # 정적 파일
-├── requirements.txt           # Python 패키지
-└── database/                  # 데이터베이스 관련
-```
-
-## 🚀 빠른 시작
-
-### 1. 환경 설정
-```bash
-# 가상환경 활성화
-venv\Scripts\activate  # Windows
-source venv/bin/activate  # Linux/Mac
-
-# 의존성 설치 (이미 설치됨)
-pip install -r requirements.txt
-```
-
-### 2. 데이터베이스 설정
-- **MySQL 서버**: localhost:3306
-- **데이터베이스**: proverb_game
-- **사용자**: root / 비밀번호: 0000
-- **테이블**: proverb (id, question, answer, hint)
-
-### 3. 서버 실행
-```bash
-# 방법 1: 자동 실행 스크립트 (권장)
-python start_server.py
-
-# 방법 2: uvicorn 직접 실행
-uvicorn app.main:app --host 0.0.0.0 --port 8001 --reload
-```
-
-### 4. 서버 확인
-- **홈페이지**: http://localhost:8001
-- **API 문서**: http://localhost:8001/docs
-- **헬스 체크**: http://localhost:8001/health
-
-## 📚 API 사용법
-
-### 🔍 속담 조회
-```bash
-# 속담 목록 조회
-GET /api/v1/proverbs?page=1&limit=10
-
-# 개별 속담 조회
-GET /api/v1/proverbs/1
-
-# 랜덤 속담 조회
-GET /api/v1/proverbs/random?difficulty=1
-
-# 속담 검색
-GET /api/v1/proverbs/search?q=가는
-```
-
-### 🤖 난이도 분석
-```bash
-# 개별 분석
-POST /api/v1/analysis/single
-{
-  "proverb_id": 1,
-  "force_refresh": false
-}
-
-# 배치 분석
-POST /api/v1/analysis/batch
-{
-  "proverb_ids": [1, 2, 3],
-  "force_refresh": false
-}
-
-# 전체 사전 분석 (백그라운드)
-POST /api/v1/analysis/preload
-
-# 캐시 상태 조회
-GET /api/v1/analysis/cache
-```
-
-### 🎮 게임 API
-```bash
-# 문제 출제
-GET /api/v1/game/question?difficulty=1
-
-# 정답 확인
-POST /api/v1/game/answer
-{
-  "proverb_id": 1,
-  "user_answer": "오는 말이 곱다"
-}
-
-# 게임 통계
-GET /api/v1/game/stats
-```
-
-## 🧪 테스트
-
-### 구성 테스트
-```bash
-# FastAPI 서버 구성 확인
-python quick_server_test.py
-```
-
-### API 테스트
-```bash
-# 전체 API 엔드포인트 테스트
-python test_api.py
-```
-
-### 개별 모듈 테스트
-```bash
-# 전체 시스템 통합 테스트
-python test_system.py
-
-# 점수 확인
-python check_scores.py --id 1           # 개별 속담
-python check_scores.py --batch 5        # 5개 배치
-python check_scores.py                  # 전체 속담
-```
-
-## 🔧 기술 스택
-
-### Backend
-- **FastAPI**: 고성능 웹 프레임워크
-- **Pydantic**: 데이터 검증 및 직렬화
-- **Uvicorn**: ASGI 서버
-
-### AI/ML
-- **jhgan/ko-sroberta-multitask**: 한국어 문장 임베딩 모델
-- **Transformers**: Hugging Face 모델 로딩
-- **PyTorch**: 딥러닝 프레임워크
-
-### Database
-- **MySQL**: 속담 데이터 저장
-- **SQLAlchemy**: ORM
-- **mysql-connector-python**: MySQL 드라이버
-
-### DevOps
-- **Docker**: 컨테이너화 (선택사항)
-- **Conda**: 가상환경 관리
-- **pytest**: 테스트 프레임워크
-
-## 📊 성능 특징
-
-- **캐싱**: 메모리 기반 분석 결과 캐싱으로 **0.001초** 응답
-- **배치 처리**: 16개씩 묶어서 처리하여 메모리 효율성 확보
-- **비동기 처리**: FastAPI의 비동기 기능으로 동시 요청 처리
-- **백그라운드 작업**: 전체 속담 사전 분석을 백그라운드에서 실행
-
-## 🎯 사용 시나리오
-
-### 게임 개발자
-1. **문제 출제**: `/api/v1/game/question`으로 난이도별 문제 조회
-2. **정답 확인**: `/api/v1/game/answer`로 사용자 답안 검증
-3. **점수 계산**: 난이도에 따른 자동 점수 부여 (1-3점)
-
-### 데이터 분석가
-1. **통계 조회**: `/api/v1/game/stats`로 전체 난이도 분포 확인
-2. **배치 분석**: `/api/v1/analysis/batch`로 대량 속담 분석
-3. **결과 내보내기**: 분석 결과를 JSON/CSV로 내보내기
-
-## 🛠️ 개발 가이드
-
-### 새로운 API 추가
-1. `app/schemas/proverb.py`에 Pydantic 모델 정의
-2. `app/routers/`에 라우터 파일 생성
-3. `app/main.py`에 라우터 등록
-
-### 설정 변경
-- `app/core/config.py`: 모델 경로, DB 정보 등
-- 환경변수 또는 파일 직접 수정
-
-### 디버깅
-- 로그 레벨: `logging.INFO`
-- 개발 모드: `--reload` 플래그 사용
-- API 문서: `/docs`에서 실시간 테스트
-=======
-# 🎯 속담 게임 (Proverb Guessing Game) v1.1
-
-## 📖 프로젝트 개요
-한국 전통 속담의 앞부분을 보고 뒷부분을 맞추는 **60초 제한시간 웹 게임**입니다.  
-AI 기반의 **자동 난이도 측정**과 **의미적 유사도 정답 판별** 시스템으로 공정하고 재미있는 게임 경험을 제공합니다.
 
 ## ✨ 주요 기능 완전 가이드
 
@@ -731,5 +534,4 @@
 **🎯 현재 버전: v1.1** | **📅 최종 업데이트: 2025년**
 
 ---
-*이 프로젝트는 교육 목적으로 개발되었으며, 한국 전통 속담의 아름다움을 현대적인 기술로 전달하고자 합니다.* 🇰🇷✨
->>>>>>> 838d175d
+*이 프로젝트는 교육 목적으로 개발되었으며, 한국 전통 속담의 아름다움을 현대적인 기술로 전달하고자 합니다.* 🇰🇷✨